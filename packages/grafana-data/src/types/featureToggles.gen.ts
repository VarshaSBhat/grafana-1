// NOTE: This file was auto generated.  DO NOT EDIT DIRECTLY!
// To change feature flags, edit:
//  pkg/services/featuremgmt/registry.go
// Then run tests in:
//  pkg/services/featuremgmt/toggles_gen_test.go

/**
 * Describes available feature toggles in Grafana. These can be configured via
 * conf/custom.ini to enable features under development or not yet available in
 * stable version.
 *
 * Only enabled values will be returned in this interface.
 *
 * NOTE: the possible values may change between versions without notice, although
 * this may cause compilation issues when depending on removed feature keys, the
 * runtime state will continue to work.
 *
 * @public
 */
export interface FeatureToggles {
  trimDefaults?: boolean;
  disableEnvelopeEncryption?: boolean;
  ['live-service-web-worker']?: boolean;
  queryOverLive?: boolean;
  panelTitleSearch?: boolean;
  publicDashboards?: boolean;
  publicDashboardsEmailSharing?: boolean;
  lokiExperimentalStreaming?: boolean;
  featureHighlights?: boolean;
  migrationLocking?: boolean;
  storage?: boolean;
  correlations?: boolean;
  datasourceQueryMultiStatus?: boolean;
  traceToMetrics?: boolean;
  newDBLibrary?: boolean;
  validateDashboardsOnSave?: boolean;
  autoMigrateOldPanels?: boolean;
  disableAngular?: boolean;
  prometheusWideSeries?: boolean;
  canvasPanelNesting?: boolean;
  scenes?: boolean;
  disableSecretsCompatibility?: boolean;
  logRequestsInstrumentedAsUnknown?: boolean;
  dataConnectionsConsole?: boolean;
  topnav?: boolean;
  grpcServer?: boolean;
  entityStore?: boolean;
  cloudWatchCrossAccountQuerying?: boolean;
  redshiftAsyncQueryDataSupport?: boolean;
  athenaAsyncQueryDataSupport?: boolean;
  newPanelChromeUI?: boolean;
  showDashboardValidationWarnings?: boolean;
  mysqlAnsiQuotes?: boolean;
  accessControlOnCall?: boolean;
  nestedFolders?: boolean;
  nestedFolderPicker?: boolean;
  accessTokenExpirationCheck?: boolean;
  emptyDashboardPage?: boolean;
  disablePrometheusExemplarSampling?: boolean;
  alertingBacktesting?: boolean;
  editPanelCSVDragAndDrop?: boolean;
  alertingNoNormalState?: boolean;
  logsSampleInExplore?: boolean;
  logsContextDatasourceUi?: boolean;
  lokiQuerySplitting?: boolean;
  lokiQuerySplittingConfig?: boolean;
  individualCookiePreferences?: boolean;
  onlyExternalOrgRoleSync?: boolean;
  traceqlSearch?: boolean;
  prometheusMetricEncyclopedia?: boolean;
  timeSeriesTable?: boolean;
  prometheusResourceBrowserCache?: boolean;
  influxdbBackendMigration?: boolean;
  clientTokenRotation?: boolean;
  prometheusDataplane?: boolean;
  lokiMetricDataplane?: boolean;
  lokiLogsDataplane?: boolean;
  dataplaneFrontendFallback?: boolean;
  disableSSEDataplane?: boolean;
  alertStateHistoryLokiSecondary?: boolean;
  alertingNotificationsPoliciesMatchingInstances?: boolean;
  alertStateHistoryLokiPrimary?: boolean;
  alertStateHistoryLokiOnly?: boolean;
  unifiedRequestLog?: boolean;
  renderAuthJWT?: boolean;
  pyroscopeFlameGraph?: boolean;
  externalServiceAuth?: boolean;
  refactorVariablesTimeRange?: boolean;
  useCachingService?: boolean;
  enableElasticsearchBackendQuerying?: boolean;
  advancedDataSourcePicker?: boolean;
  faroDatasourceSelector?: boolean;
  enableDatagridEditing?: boolean;
  dataSourcePageHeader?: boolean;
  extraThemes?: boolean;
  lokiPredefinedOperations?: boolean;
  pluginsFrontendSandbox?: boolean;
  dashboardEmbed?: boolean;
  frontendSandboxMonitorOnly?: boolean;
  sqlDatasourceDatabaseSelection?: boolean;
  lokiFormatQuery?: boolean;
  cloudWatchLogsMonacoEditor?: boolean;
  exploreScrollableLogsContainer?: boolean;
  recordedQueriesMulti?: boolean;
  pluginsDynamicAngularDetectionPatterns?: boolean;
  alertingLokiRangeToInstant?: boolean;
  elasticToggleableFilters?: boolean;
  vizAndWidgetSplit?: boolean;
  prometheusIncrementalQueryInstrumentation?: boolean;
  logsExploreTableVisualisation?: boolean;
  awsDatasourcesTempCredentials?: boolean;
  transformationsRedesign?: boolean;
  mlExpressions?: boolean;
  disableTraceQLStreaming?: boolean;
  grafanaAPIServer?: boolean;
  featureToggleAdminPage?: boolean;
<<<<<<< HEAD
  reportingRetries?: boolean;
=======
  awsAsyncQueryCaching?: boolean;
  splitScopes?: boolean;
>>>>>>> 504d5352
}<|MERGE_RESOLUTION|>--- conflicted
+++ resolved
@@ -114,10 +114,7 @@
   disableTraceQLStreaming?: boolean;
   grafanaAPIServer?: boolean;
   featureToggleAdminPage?: boolean;
-<<<<<<< HEAD
-  reportingRetries?: boolean;
-=======
   awsAsyncQueryCaching?: boolean;
   splitScopes?: boolean;
->>>>>>> 504d5352
+  reportingRetries?: boolean;
 }