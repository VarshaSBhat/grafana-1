import { Observable } from 'rxjs';
import { ComponentType } from 'react';
import { GrafanaPlugin, PluginMeta } from './plugin';
import { PanelData } from './panel';
import { LogRowModel } from './logs';
import { AnnotationEvent, AnnotationSupport } from './annotations';
import { DataTopic, KeyValue, LoadingState, TableData, TimeSeries } from './data';
import { DataFrame, DataFrameDTO } from './dataFrame';
import { RawTimeRange, TimeRange } from './time';
import { ScopedVars } from './ScopedVars';
import { CoreApp } from './app';
import { LiveChannelSupport } from './live';
<<<<<<< HEAD
import { BrowseRequest } from './browse';
=======
import { CustomVariableSupport, DataSourceVariableSupport, StandardVariableSupport } from './variables';
>>>>>>> 81859880

export interface DataSourcePluginOptionsEditorProps<JSONData = DataSourceJsonData, SecureJSONData = {}> {
  options: DataSourceSettings<JSONData, SecureJSONData>;
  onOptionsChange: (options: DataSourceSettings<JSONData, SecureJSONData>) => void;
}

// Utility type to extract the query type TQuery from a class extending DataSourceApi<TQuery, TOptions>
export type DataSourceQueryType<DSType> = DSType extends DataSourceApi<infer TQuery, any> ? TQuery : never;

// Utility type to extract the options type TOptions from a class extending DataSourceApi<TQuery, TOptions>
export type DataSourceOptionsType<DSType> = DSType extends DataSourceApi<any, infer TOptions> ? TOptions : never;

export class DataSourcePlugin<
  DSType extends DataSourceApi<TQuery, TOptions>,
  TQuery extends DataQuery = DataSourceQueryType<DSType>,
  TOptions extends DataSourceJsonData = DataSourceOptionsType<DSType>,
  TSecureOptions = {}
> extends GrafanaPlugin<DataSourcePluginMeta<TOptions>> {
  components: DataSourcePluginComponents<DSType, TQuery, TOptions, TSecureOptions> = {};

  constructor(public DataSourceClass: DataSourceConstructor<DSType, TQuery, TOptions>) {
    super();
  }

  setConfigEditor(editor: ComponentType<DataSourcePluginOptionsEditorProps<TOptions, TSecureOptions>>) {
    this.components.ConfigEditor = editor;
    return this;
  }

  setConfigCtrl(ConfigCtrl: any) {
    this.angularConfigCtrl = ConfigCtrl;
    return this;
  }

  setQueryCtrl(QueryCtrl: any) {
    this.components.QueryCtrl = QueryCtrl;
    return this;
  }

  setAnnotationQueryCtrl(AnnotationsQueryCtrl: any) {
    this.components.AnnotationsQueryCtrl = AnnotationsQueryCtrl;
    return this;
  }

  setQueryEditor(QueryEditor: ComponentType<QueryEditorProps<DSType, TQuery, TOptions>>) {
    this.components.QueryEditor = QueryEditor;
    return this;
  }

  setExploreQueryField(ExploreQueryField: ComponentType<ExploreQueryFieldProps<DSType, TQuery, TOptions>>) {
    this.components.ExploreQueryField = ExploreQueryField;
    return this;
  }

  setExploreMetricsQueryField(ExploreQueryField: ComponentType<ExploreQueryFieldProps<DSType, TQuery, TOptions>>) {
    this.components.ExploreMetricsQueryField = ExploreQueryField;
    return this;
  }

  setExploreLogsQueryField(ExploreQueryField: ComponentType<ExploreQueryFieldProps<DSType, TQuery, TOptions>>) {
    this.components.ExploreLogsQueryField = ExploreQueryField;
    return this;
  }

  setExploreStartPage(ExploreStartPage: ComponentType<ExploreStartPageProps>) {
    this.components.ExploreStartPage = ExploreStartPage;
    return this;
  }

  /*
   * @deprecated -- prefer using {@link StandardVariableSupport} or {@link CustomVariableSupport} or {@link DataSourceVariableSupport} in data source instead
   * */
  setVariableQueryEditor(VariableQueryEditor: any) {
    this.components.VariableQueryEditor = VariableQueryEditor;
    return this;
  }

  setMetadataInspector(MetadataInspector: ComponentType<MetadataInspectorProps<DSType, TQuery, TOptions>>) {
    this.components.MetadataInspector = MetadataInspector;
    return this;
  }

  setComponentsFromLegacyExports(pluginExports: any) {
    this.angularConfigCtrl = pluginExports.ConfigCtrl;

    this.components.QueryCtrl = pluginExports.QueryCtrl;
    this.components.AnnotationsQueryCtrl = pluginExports.AnnotationsQueryCtrl;
    this.components.ExploreQueryField = pluginExports.ExploreQueryField;
    this.components.ExploreStartPage = pluginExports.ExploreStartPage;
    this.components.QueryEditor = pluginExports.QueryEditor;
    this.components.VariableQueryEditor = pluginExports.VariableQueryEditor;
  }
}

export interface DataSourcePluginMeta<T extends KeyValue = {}> extends PluginMeta<T> {
  builtIn?: boolean; // Is this for all
  metrics?: boolean;
  logs?: boolean;
  annotations?: boolean;
  alerting?: boolean;
  tracing?: boolean;
  mixed?: boolean;
  hasQueryHelp?: boolean;
  category?: string;
  queryOptions?: PluginMetaQueryOptions;
  sort?: number;
  streaming?: boolean;
  unlicensed?: boolean;
}

export enum DataSourceCapabilityStatus {
  Enabled = 'enabled',
  Disabled = 'disabled',
}

/**
 * This object defines runtime capabilities for the datasource.  Unlike flags set in `DataSourcePluginMeta`
 * these flags are enabled on startup and require the configuraiton to agree
 */
export interface DataSourceCapabilities {
  browse?: DataSourceCapabilityStatus;
}

interface PluginMetaQueryOptions {
  cacheTimeout?: boolean;
  maxDataPoints?: boolean;
  minInterval?: boolean;
}

export interface DataSourcePluginComponents<
  DSType extends DataSourceApi<TQuery, TOptions>,
  TQuery extends DataQuery = DataQuery,
  TOptions extends DataSourceJsonData = DataSourceJsonData,
  TSecureOptions = {}
> {
  QueryCtrl?: any;
  AnnotationsQueryCtrl?: any;
  VariableQueryEditor?: any;
  QueryEditor?: ComponentType<QueryEditorProps<DSType, TQuery, TOptions>>;
  ExploreQueryField?: ComponentType<ExploreQueryFieldProps<DSType, TQuery, TOptions>>;
  ExploreMetricsQueryField?: ComponentType<ExploreQueryFieldProps<DSType, TQuery, TOptions>>;
  ExploreLogsQueryField?: ComponentType<ExploreQueryFieldProps<DSType, TQuery, TOptions>>;
  ExploreStartPage?: ComponentType<ExploreStartPageProps>;
  ConfigEditor?: ComponentType<DataSourcePluginOptionsEditorProps<TOptions, TSecureOptions>>;
  MetadataInspector?: ComponentType<MetadataInspectorProps<DSType, TQuery, TOptions>>;
}

// Only exported for tests
export interface DataSourceConstructor<
  DSType extends DataSourceApi<TQuery, TOptions>,
  TQuery extends DataQuery = DataQuery,
  TOptions extends DataSourceJsonData = DataSourceJsonData
> {
  new (instanceSettings: DataSourceInstanceSettings<TOptions>, ...args: any[]): DSType;
}

/**
 * The main data source abstraction interface, represents an instance of a data source
 *
 * Although this is a class, datasource implementations do not *yet* need to extend it.
 * As such, we can not yet add functions with default implementations.
 */
export abstract class DataSourceApi<
  TQuery extends DataQuery = DataQuery,
  TOptions extends DataSourceJsonData = DataSourceJsonData
> {
  /**
   *  Set in constructor
   */
  readonly name: string;

  /**
   *  Set in constructor
   */
  readonly id: number;

  /**
   * Runtime capabilities depend on configuration and backend support
   */
  readonly capabilities: DataSourceCapabilities = {};

  /**
   *  min interval range
   */
  interval?: string;

  constructor(instanceSettings: DataSourceInstanceSettings<TOptions>) {
    this.name = instanceSettings.name;
    this.id = instanceSettings.id;
    this.meta = {} as DataSourcePluginMeta;
  }

  /**
   * Imports queries from a different datasource
   */
  importQueries?(queries: TQuery[], originMeta: PluginMeta): Promise<TQuery[]>;

  /**
   * Initializes a datasource after instantiation
   */
  init?: () => void;

  /**
   * Query for data, and optionally stream results
   */
  abstract query(request: DataQueryRequest<TQuery>): Promise<DataQueryResponse> | Observable<DataQueryResponse>;

  /**
   * Optionally browse the datasource
   *
   * NOTE: rather than adding this to frontend DataSource... maybe we should just make it a backend construct?
   */
  browse?(request: BrowseRequest): Promise<DataFrame>;

  /**
   * Test & verify datasource settings & connection details
   */
  abstract testDatasource(): Promise<any>;

  /**
   *  Get hints for query improvements
   */
  getQueryHints?(query: TQuery, results: any[], ...rest: any): QueryHint[];

  /**
   * Convert a query to a simple text string
   */
  getQueryDisplayText?(query: TQuery): string;

  /**
   * Retrieve context for a given log row
   */
  getLogRowContext?: <TContextQueryOptions extends {}>(
    row: LogRowModel,
    options?: TContextQueryOptions
  ) => Promise<DataQueryResponse>;

  /**
   * Variable query action.
   */
  metricFindQuery?(query: any, options?: any): Promise<MetricFindValue[]>;

  /**
   * Get tag keys for adhoc filters
   */
  getTagKeys?(options?: any): Promise<MetricFindValue[]>;

  /**
   * Get tag values for adhoc filters
   */
  getTagValues?(options: any): Promise<MetricFindValue[]>;

  /**
   * Set after constructor call, as the data source instance is the most common thing to pass around
   * we attach the components to this instance for easy access
   */
  components?: DataSourcePluginComponents<DataSourceApi<TQuery, TOptions>, TQuery, TOptions>;

  /**
   * static information about the datasource
   */
  meta: DataSourcePluginMeta;

  /**
   * Used by alerting to check if query contains template variables
   */
  targetContainsTemplate?(query: TQuery): boolean;

  /**
   * Used in explore
   */
  modifyQuery?(query: TQuery, action: QueryFixAction): TQuery;

  /**
   * Used in explore
   */
  getHighlighterExpression?(query: TQuery): string[];

  /**
   * Used in explore
   */
  languageProvider?: any;

  getVersion?(optionalOptions?: any): Promise<string>;

  showContextToggle?(row?: LogRowModel): boolean;

  interpolateVariablesInQueries?(queries: TQuery[], scopedVars: ScopedVars | {}): TQuery[];

  /**
   * An annotation processor allows explict control for how annotations are managed.
   *
   * It is only necessary to configure an annotation processor if the default behavior is not desirable
   */
  annotations?: AnnotationSupport<TQuery>;

  /**
   * Can be optionally implemented to allow datasource to be a source of annotations for dashboard.
   * This function will only be called if an angular {@link AnnotationsQueryCtrl} is configured and
   * the {@link annotations} is undefined
   *
   * @deprecated -- prefer using {@link AnnotationSupport}
   */
  annotationQuery?(options: AnnotationQueryRequest<TQuery>): Promise<AnnotationEvent[]>;

  /**
   * Define live streaming behavior within this datasource settings
   *
   * Note: `plugin.json` must also define `live: true`
   *
   * @alpha -- experimental
   */
  channelSupport?: LiveChannelSupport;

  /**
   * Defines new variable support
   * @alpha -- experimental
   */
  variables?:
    | StandardVariableSupport<DataSourceApi<TQuery, TOptions>>
    | CustomVariableSupport<DataSourceApi<TQuery, TOptions>>
    | DataSourceVariableSupport<DataSourceApi<TQuery, TOptions>>;
}

export interface MetadataInspectorProps<
  DSType extends DataSourceApi<TQuery, TOptions>,
  TQuery extends DataQuery = DataQuery,
  TOptions extends DataSourceJsonData = DataSourceJsonData
> {
  datasource: DSType;

  // All Data from this DataSource
  data: DataFrame[];
}

export interface QueryEditorProps<
  DSType extends DataSourceApi<TQuery, TOptions>,
  TQuery extends DataQuery = DataQuery,
  TOptions extends DataSourceJsonData = DataSourceJsonData,
  TVQuery extends DataQuery = TQuery
> {
  datasource: DSType;
  query: TVQuery;
  onRunQuery: () => void;
  onChange: (value: TVQuery) => void;
  onBlur?: () => void;
  /**
   * Contains query response filtered by refId of QueryResultBase and possible query error
   */
  data?: PanelData;
  range?: TimeRange;
  exploreId?: any;
  history?: HistoryItem[];
}

export enum DataSourceStatus {
  Connected,
  Disconnected,
}

// TODO: not really needed but used as type in some data sources and in DataQueryRequest
export enum ExploreMode {
  Logs = 'Logs',
  Metrics = 'Metrics',
  Tracing = 'Tracing',
}

export interface ExploreQueryFieldProps<
  DSType extends DataSourceApi<TQuery, TOptions>,
  TQuery extends DataQuery = DataQuery,
  TOptions extends DataSourceJsonData = DataSourceJsonData
> extends QueryEditorProps<DSType, TQuery, TOptions> {
  history: any[];
  onBlur?: () => void;
  exploreId?: any;
}

export interface ExploreStartPageProps {
  datasource: DataSourceApi;
  onClickExample: (query: DataQuery) => void;
  exploreId?: any;
}

/**
 * Starting in v6.2 DataFrame can represent both TimeSeries and TableData
 */
export type LegacyResponseData = TimeSeries | TableData | any;

export type DataQueryResponseData = DataFrame | DataFrameDTO | LegacyResponseData;

export interface DataQueryResponse {
  /**
   * The response data.  When streaming, this may be empty
   * or a partial result set
   */
  data: DataQueryResponseData[];

  /**
   * When returning multiple partial responses or streams
   * Use this key to inform Grafana how to combine the partial responses
   * Multiple responses with same key are replaced (latest used)
   */
  key?: string;

  /**
   * Optionally include error info along with the response data
   */
  error?: DataQueryError;

  /**
   * Use this to control which state the response should have
   * Defaults to LoadingState.Done if state is not defined
   */
  state?: LoadingState;
}

/**
 * These are the common properties available to all queries in all datasources
 * Specific implementations will extend this interface adding the required properties
 * for the given context
 */
export interface DataQuery {
  /**
   * A - Z
   */
  refId: string;

  /**
   * true if query is disabled (ie should not be returned to the dashboard)
   */
  hide?: boolean;

  /**
   * Unique, guid like, string used in explore mode
   */
  key?: string;

  /**
   * Specify the query flavor
   */
  queryType?: string;

  /**
   * The data topic resuls should be attached to
   */
  dataTopic?: DataTopic;

  /**
   * For mixed data sources the selected datasource is on the query level.
   * For non mixed scenarios this is undefined.
   */
  datasource?: string | null;
}

export enum DataQueryErrorType {
  Cancelled = 'cancelled',
  Timeout = 'timeout',
  Unknown = 'unknown',
}

export interface DataQueryError {
  data?: {
    message?: string;
    error?: string;
  };
  message?: string;
  status?: string;
  statusText?: string;
  refId?: string;
  type?: DataQueryErrorType;
}

export interface DataQueryRequest<TQuery extends DataQuery = DataQuery> {
  requestId: string; // Used to identify results and optionally cancel the request in backendSrv

  interval: string;
  intervalMs: number;
  maxDataPoints?: number;
  range: TimeRange;
  reverse?: boolean;
  scopedVars: ScopedVars;
  targets: TQuery[];
  timezone: string;
  app: CoreApp | string;

  cacheTimeout?: string;
  exploreMode?: ExploreMode;
  rangeRaw?: RawTimeRange;
  timeInfo?: string; // The query time description (blue text in the upper right)
  panelId?: number;
  dashboardId?: number;

  // Request Timing
  startTime: number;
  endTime?: number;

  // Explore state used by various datasources
  liveStreaming?: boolean;
  /**
   * @deprecated showingGraph and showingTable are always set to true
   */
  showingGraph?: boolean;
  showingTable?: boolean;
}

export interface DataQueryTimings {
  dataProcessingTime: number;
}

export interface QueryFix {
  label: string;
  action?: QueryFixAction;
}

export interface QueryFixAction {
  type: string;
  query?: string;
  preventSubmit?: boolean;
}

export interface QueryHint {
  type: string;
  label: string;
  fix?: QueryFix;
}

export interface MetricFindValue {
  text: string;
  value?: string | number;
  expandable?: boolean;
}

export interface DataSourceJsonData {
  authType?: string;
  defaultRegion?: string;
  profile?: string;
}

/**
 * Data Source instance edit model.  This is returned from:
 *  /api/datasources
 */
export interface DataSourceSettings<T extends DataSourceJsonData = DataSourceJsonData, S = {}> {
  id: number;
  orgId: number;
  name: string;
  typeLogoUrl: string;
  type: string;
  access: string;
  url: string;
  password: string;
  user: string;
  database: string;
  basicAuth: boolean;
  basicAuthPassword: string;
  basicAuthUser: string;
  isDefault: boolean;
  jsonData: T;
  secureJsonData?: S;
  secureJsonFields: KeyValue<boolean>;
  readOnly: boolean;
  withCredentials: boolean;
  version?: number;
}

/**
 * Frontend settings model that is passed to Datasource constructor. This differs a bit from the model above
 * as this data model is available to every user who has access to a data source (Viewers+).  This is loaded
 * in bootData (on page load), or from: /api/frontend/settings
 */
export interface DataSourceInstanceSettings<T extends DataSourceJsonData = DataSourceJsonData> {
  id: number;
  uid: string;
  type: string;
  name: string;
  meta: DataSourcePluginMeta;
  url?: string;
  jsonData: T;
  username?: string;
  password?: string; // when access is direct, for some legacy datasources
  database?: string;

  /**
   * This is the full Authorization header if basic auth is enabled.
   * Only available here when access is Browser (direct), when access is Server (proxy)
   * The basic auth header, username & password is never exposed to browser/Frontend
   * so this will be empty then.
   */
  basicAuth?: string;
  withCredentials?: boolean;
}

export interface DataSourceSelectItem {
  name: string;
  value: string | null;
  meta: DataSourcePluginMeta;
  sort: string;
}

/**
 * Options passed to the datasource.annotationQuery method. See docs/plugins/developing/datasource.md
 *
 * @deprecated -- use {@link AnnotationSupport}
 */
export interface AnnotationQueryRequest<MoreOptions = {}> {
  range: TimeRange;
  rangeRaw: RawTimeRange;
  // Should be DataModel but cannot import that here from the main app. Needs to be moved to package first.
  dashboard: any;
  annotation: {
    datasource: string;
    enable: boolean;
    name: string;
  } & MoreOptions;
}

export interface HistoryItem<TQuery extends DataQuery = DataQuery> {
  ts: number;
  query: TQuery;
}

export abstract class LanguageProvider {
  abstract datasource: DataSourceApi<any, any>;
  abstract request: (url: string, params?: any) => Promise<any>;

  /**
   * Returns startTask that resolves with a task list when main syntax is loaded.
   * Task list consists of secondary promises that load more detailed language features.
   */
  abstract start: () => Promise<Array<Promise<any>>>;
  startTask?: Promise<any[]>;
}<|MERGE_RESOLUTION|>--- conflicted
+++ resolved
@@ -10,11 +10,8 @@
 import { ScopedVars } from './ScopedVars';
 import { CoreApp } from './app';
 import { LiveChannelSupport } from './live';
-<<<<<<< HEAD
 import { BrowseRequest } from './browse';
-=======
 import { CustomVariableSupport, DataSourceVariableSupport, StandardVariableSupport } from './variables';
->>>>>>> 81859880
 
 export interface DataSourcePluginOptionsEditorProps<JSONData = DataSourceJsonData, SecureJSONData = {}> {
   options: DataSourceSettings<JSONData, SecureJSONData>;
