--- conflicted
+++ resolved
@@ -6,6 +6,7 @@
 	"testing"
 
 	apimodels "github.com/grafana/grafana/pkg/services/ngalert/api/tooling/definitions"
+	"github.com/grafana/grafana/pkg/services/ngalert/notifier"
 	"github.com/grafana/grafana/pkg/services/ngalert/notifier/alertmanager_mock"
 	"github.com/stretchr/testify/mock"
 	"github.com/stretchr/testify/require"
@@ -197,56 +198,46 @@
 
 	t.Run("GetReceivers", func(tt *testing.T) {
 		// We should retrieve the receivers from the internal Alertmanager.
-<<<<<<< HEAD
-		internal, _, forked := genTestAlertmanagers(tt, ModeRemoteSecondary)
-
-=======
-		internal, _, forked := genTestAlertmanagers(tt, modeRemoteSecondary)
->>>>>>> 1ef3ba96
+		internal, _, forked := genTestAlertmanagers(tt, modeRemoteSecondary)
 		expReceivers := []apimodels.Receiver{}
 		internal.EXPECT().GetReceivers(mock.Anything).Return(expReceivers, nil).Once()
 		receivers, err := forked.GetReceivers(ctx)
 		require.NoError(tt, err)
 		require.Equal(tt, expReceivers, receivers)
-<<<<<<< HEAD
-=======
 
 		// If there's an error in the internal Alertmanager, it should be returned.
 		internal, _, forked = genTestAlertmanagers(tt, modeRemoteSecondary)
 		internal.EXPECT().GetReceivers(mock.Anything).Return([]apimodels.Receiver{}, expErr).Once()
 		_, err = forked.GetReceivers(ctx)
 		require.ErrorIs(tt, expErr, err)
->>>>>>> 1ef3ba96
 	})
 
 	t.Run("TestReceivers", func(tt *testing.T) {
 		// TestReceivers should be called only in the internal Alertmanager.
-<<<<<<< HEAD
-		internal, _, forked := genTestAlertmanagers(tt, ModeRemoteSecondary)
+		internal, _, forked := genTestAlertmanagers(tt, modeRemoteSecondary)
 		internal.EXPECT().TestReceivers(mock.Anything, mock.Anything).Return(nil, nil).Once()
 		_, err := forked.TestReceivers(ctx, apimodels.TestReceiversConfigBodyParams{})
 		require.NoError(tt, err)
-=======
-		internal, _, forked := genTestAlertmanagers(tt, modeRemoteSecondary)
-		internal.EXPECT().TestReceivers(mock.Anything, mock.Anything).Return(nil, nil).Once()
-		_, err := forked.TestReceivers(ctx, apimodels.TestReceiversConfigBodyParams{})
-		require.NoError(tt, err)
 
 		// If there's an error in the internal Alertmanager, it should be returned.
 		internal, _, forked = genTestAlertmanagers(tt, modeRemoteSecondary)
 		internal.EXPECT().TestReceivers(mock.Anything, mock.Anything).Return(nil, expErr).Once()
 		_, err = forked.TestReceivers(ctx, apimodels.TestReceiversConfigBodyParams{})
 		require.ErrorIs(tt, expErr, err)
->>>>>>> 1ef3ba96
 	})
 
 	t.Run("TestTemplate", func(tt *testing.T) {
 		// TestTemplate should be called only in the internal Alertmanager.
-<<<<<<< HEAD
-		internal, _, forked := genTestAlertmanagers(tt, ModeRemoteSecondary)
+		internal, _, forked := genTestAlertmanagers(tt, modeRemoteSecondary)
 		internal.EXPECT().TestTemplate(mock.Anything, mock.Anything).Return(nil, nil).Once()
 		_, err := forked.TestTemplate(ctx, apimodels.TestTemplatesConfigBodyParams{})
 		require.NoError(tt, err)
+
+		// If there's an error in the internal Alertmanager, it should be returned.
+		internal, _, forked = genTestAlertmanagers(tt, modeRemoteSecondary)
+		internal.EXPECT().TestTemplate(mock.Anything, mock.Anything).Return(nil, expErr).Once()
+		_, err = forked.TestTemplate(ctx, apimodels.TestTemplatesConfigBodyParams{})
+		require.ErrorIs(tt, expErr, err)
 	})
 
 	t.Run("CleanUp", func(tt *testing.T) {
@@ -285,18 +276,6 @@
 		internal.EXPECT().Ready().Return(true).Maybe()
 		remote.EXPECT().Ready().Return(false).Maybe()
 		require.False(tt, forked.Ready())
-=======
-		internal, _, forked := genTestAlertmanagers(tt, modeRemoteSecondary)
-		internal.EXPECT().TestTemplate(mock.Anything, mock.Anything).Return(nil, nil).Once()
-		_, err := forked.TestTemplate(ctx, apimodels.TestTemplatesConfigBodyParams{})
-		require.NoError(tt, err)
-
-		// If there's an error in the internal Alertmanager, it should be returned.
-		internal, _, forked = genTestAlertmanagers(tt, modeRemoteSecondary)
-		internal.EXPECT().TestTemplate(mock.Anything, mock.Anything).Return(nil, expErr).Once()
-		_, err = forked.TestTemplate(ctx, apimodels.TestTemplatesConfigBodyParams{})
-		require.ErrorIs(tt, expErr, err)
->>>>>>> 1ef3ba96
 	})
 }
 
@@ -477,55 +456,46 @@
 
 	t.Run("GetReceivers", func(tt *testing.T) {
 		// We should retrieve the receivers from the remote Alertmanager.
-<<<<<<< HEAD
-		_, remote, forked := genTestAlertmanagers(tt, ModeRemotePrimary)
-=======
-		_, remote, forked := genTestAlertmanagers(tt, modeRemotePrimary)
->>>>>>> 1ef3ba96
+		_, remote, forked := genTestAlertmanagers(tt, modeRemotePrimary)
 		expReceivers := []apimodels.Receiver{}
 		remote.EXPECT().GetReceivers(mock.Anything).Return(expReceivers, nil).Once()
 		receivers, err := forked.GetReceivers(ctx)
 		require.NoError(tt, err)
 		require.Equal(tt, expReceivers, receivers)
-<<<<<<< HEAD
-=======
 
 		// If there's an error in the remote Alertmanager, it should be returned.
 		_, remote, forked = genTestAlertmanagers(tt, modeRemotePrimary)
 		remote.EXPECT().GetReceivers(mock.Anything).Return([]apimodels.Receiver{}, expErr).Once()
 		_, err = forked.GetReceivers(ctx)
 		require.ErrorIs(tt, expErr, err)
->>>>>>> 1ef3ba96
 	})
 
 	t.Run("TestReceivers", func(tt *testing.T) {
 		// TestReceivers should be called only in the remote Alertmanager.
-<<<<<<< HEAD
-		_, remote, forked := genTestAlertmanagers(tt, ModeRemotePrimary)
+		_, remote, forked := genTestAlertmanagers(tt, modeRemotePrimary)
 		remote.EXPECT().TestReceivers(mock.Anything, mock.Anything).Return(nil, nil).Once()
 		_, err := forked.TestReceivers(ctx, apimodels.TestReceiversConfigBodyParams{})
 		require.NoError(tt, err)
-=======
-		_, remote, forked := genTestAlertmanagers(tt, modeRemotePrimary)
-		remote.EXPECT().TestReceivers(mock.Anything, mock.Anything).Return(nil, nil).Once()
-		_, err := forked.TestReceivers(ctx, apimodels.TestReceiversConfigBodyParams{})
-		require.NoError(tt, err)
 
 		// If there's an error in the remote Alertmanager, it should be returned.
 		_, remote, forked = genTestAlertmanagers(tt, modeRemotePrimary)
 		remote.EXPECT().TestReceivers(mock.Anything, mock.Anything).Return(nil, expErr).Once()
 		_, err = forked.TestReceivers(ctx, apimodels.TestReceiversConfigBodyParams{})
 		require.ErrorIs(tt, expErr, err)
->>>>>>> 1ef3ba96
 	})
 
 	t.Run("TestTemplate", func(tt *testing.T) {
 		// TestTemplate should be called only in the remote Alertmanager.
-<<<<<<< HEAD
-		_, remote, forked := genTestAlertmanagers(tt, ModeRemotePrimary)
+		_, remote, forked := genTestAlertmanagers(tt, modeRemotePrimary)
 		remote.EXPECT().TestTemplate(mock.Anything, mock.Anything).Return(nil, nil).Once()
 		_, err := forked.TestTemplate(ctx, apimodels.TestTemplatesConfigBodyParams{})
 		require.NoError(tt, err)
+
+		// If there's an error in the remote Alertmanager, it should be returned.
+		_, remote, forked = genTestAlertmanagers(tt, modeRemotePrimary)
+		remote.EXPECT().TestTemplate(mock.Anything, mock.Anything).Return(nil, expErr).Once()
+		_, err = forked.TestTemplate(ctx, apimodels.TestTemplatesConfigBodyParams{})
+		require.ErrorIs(tt, expErr, err)
 	})
 
 	t.Run("CleanUp", func(tt *testing.T) {
@@ -561,22 +531,10 @@
 		internal.EXPECT().Ready().Return(true).Maybe()
 		remote.EXPECT().Ready().Return(false).Maybe()
 		require.False(tt, forked.Ready())
-=======
-		_, remote, forked := genTestAlertmanagers(tt, modeRemotePrimary)
-		remote.EXPECT().TestTemplate(mock.Anything, mock.Anything).Return(nil, nil).Once()
-		_, err := forked.TestTemplate(ctx, apimodels.TestTemplatesConfigBodyParams{})
-		require.NoError(tt, err)
-
-		// If there's an error in the remote Alertmanager, it should be returned.
-		_, remote, forked = genTestAlertmanagers(tt, modeRemotePrimary)
-		remote.EXPECT().TestTemplate(mock.Anything, mock.Anything).Return(nil, expErr).Once()
-		_, err = forked.TestTemplate(ctx, apimodels.TestTemplatesConfigBodyParams{})
-		require.ErrorIs(tt, expErr, err)
->>>>>>> 1ef3ba96
 	})
 }
 
-func genTestAlertmanagers(t *testing.T, mode Mode) (*alertmanager_mock.AlertmanagerMock, *alertmanager_mock.AlertmanagerMock, *forkedAlertmanager) {
+func genTestAlertmanagers(t *testing.T, mode Mode) (*alertmanager_mock.AlertmanagerMock, *alertmanager_mock.AlertmanagerMock, notifier.Alertmanager) {
 	t.Helper()
 	internal := alertmanager_mock.NewAlertmanagerMock(t)
 	remote := alertmanager_mock.NewAlertmanagerMock(t)
