--- conflicted
+++ resolved
@@ -476,11 +476,7 @@
 	FlagKubernetesPlaylists = "kubernetesPlaylists"
 
 	// FlagKubernetesSnapshots
-<<<<<<< HEAD
-	// Use the kubernetes API in the frontend for snapshots
-=======
 	// Use the kubernetes API in the frontend to support playlists
->>>>>>> 439edebc
 	FlagKubernetesSnapshots = "kubernetesSnapshots"
 
 	// FlagCloudWatchBatchQueries
