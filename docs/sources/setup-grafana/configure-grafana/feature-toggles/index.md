--- conflicted
+++ resolved
@@ -148,11 +148,7 @@
 | `kubernetesPlaylists`                       | Use the kubernetes API in the frontend for playlists                                                         |
 | `navAdminSubsections`                       | Splits the administration section of the nav tree into subsections                                           |
 | `recoveryThreshold`                         | Enables feature recovery threshold (aka hysteresis) for threshold server-side expression                     |
-<<<<<<< HEAD
-| `pluginsInstrumentationStatusSource`        | Include a status source label for plugin request metrics and logs                                            |
-=======
 | `awsDatasourcesNewFormStyling`              | Applies new form styling for configuration and query editors in AWS plugins                                  |
->>>>>>> afa64fc2
 
 ## Development feature toggles
 
