import { css } from '@emotion/css';
import React, { useEffect, useRef, useState } from 'react';
import { useToggle, useScroll } from 'react-use';

import { GrafanaTheme2 } from '@grafana/data';
import { reportInteraction } from '@grafana/runtime';
import { useStyles2, PanelContainer, CustomScrollbar } from '@grafana/ui';

import { useContentOutlineContext } from './ContentOutlineContext';
import { ContentOutlineItemButton } from './ContentOutlineItemButton';

const getStyles = (theme: GrafanaTheme2) => {
  return {
    wrapper: css({
      label: 'wrapper',
      position: 'relative',
      display: 'flex',
      justifyContent: 'center',
      marginRight: theme.spacing(1),
      height: '100%',
      backgroundColor: theme.colors.background.primary,
    }),
    content: css({
      label: 'content',
      top: 0,
    }),
    buttonStyles: css({
      textAlign: 'right',
      width: '100%',
      padding: theme.spacing(0, 1.5),
      '&:hover': {
        color: theme.colors.text.primary,
        textDecoration: 'underline',
      },
    }),
    iconButton: css({
      justifyContent: 'center',
      width: theme.spacing(4),
      '&:hover': {
        color: theme.colors.text.primary,
        background: theme.colors.background.secondary,
        textDecoration: 'underline',
      },
    }),
    sectionWrapper: css({
      display: 'flex',
    }),
    indent: css({
      width: '100%',
      paddingLeft: '68px',
      '&:hover': {
        color: theme.colors.text.primary,
        textDecoration: 'underline',
      },
    }),
  };
};

export function ContentOutline({ scroller, panelId }: { scroller: HTMLElement | undefined; panelId: string }) {
<<<<<<< HEAD
  const [contentOutlineExpanded, toggleContentOutlineExpanded] = useToggle(false);
  const [sectionExpanded, toggleSectionExpanded] = useToggle(false);
=======
  const { outlineItems } = useContentOutlineContext();
  const [expanded, toggleExpanded] = useToggle(false);
  const [activeItemId, setActiveItemId] = useState<string | undefined>(outlineItems[0]?.id);
>>>>>>> 60711c0e
  const styles = useStyles2((theme) => getStyles(theme));
  const scrollerRef = useRef(scroller || null);
  const { y: verticalScroll } = useScroll(scrollerRef);

  const scrollIntoView = (ref: HTMLElement | null, itemPanelId: string) => {
    let scrollValue = 0;
    let el: HTMLElement | null | undefined = ref;

    // This is to handle ContentOutlineItem wrapping each QueryEditorRow
    const customOffsetTop = itemPanelId === 'Queries' ? -10 : 0;

    do {
      scrollValue += el?.offsetTop || customOffsetTop;
      el = el?.offsetParent as HTMLElement;
    } while (el && el !== scroller);

    scroller?.scroll({
      top: scrollValue,
      behavior: 'smooth',
    });

    reportInteraction('explore_toolbar_contentoutline_clicked', {
      item: 'select_section',
      type: itemPanelId,
    });
  };

  const toggle = () => {
    toggleContentOutlineExpanded();
    reportInteraction('explore_toolbar_contentoutline_clicked', {
      item: 'outline',
      type: contentOutlineExpanded ? 'minimize' : 'expand',
    });
  };

<<<<<<< HEAD
  const toggleSection = () => {
    toggleSectionExpanded();
    reportInteraction('explore_toolbar_contentoutline_clicked', {
      item: 'section',
      type: sectionExpanded ? 'minimize' : 'expand',
    });
  };

  console.log('outlineItems', outlineItems);

  const outlineItemsHaveChildren = outlineItems.some((item) => item.children);

  console.log('outlineItemsHaveChildren', outlineItemsHaveChildren);

  // TODO: fix indenting for buttons that are not in a section
  // figure out why ellipsis is not working
=======
  useEffect(() => {
    const activeItem = outlineItems.find((item) => {
      const top = item?.ref?.getBoundingClientRect().top;

      if (!top) {
        return false;
      }

      return top >= 0;
    });

    if (!activeItem) {
      return;
    }

    setActiveItemId(activeItem.id);
  }, [outlineItems, verticalScroll]);
>>>>>>> 60711c0e

  return (
    <PanelContainer className={styles.wrapper} id={panelId}>
      <CustomScrollbar>
        <div className={styles.content}>
          <ContentOutlineItemButton
            title={contentOutlineExpanded ? 'Collapse outline' : undefined}
            icon={contentOutlineExpanded ? 'angle-left' : 'angle-right'}
            onClick={toggle}
            tooltip={!contentOutlineExpanded ? 'Expand content outline' : undefined}
            className={styles.buttonStyles}
            aria-expanded={contentOutlineExpanded}
          />

<<<<<<< HEAD
          {outlineItems.map((item) => (
            <React.Fragment key={item.id}>
              <div className={styles.sectionWrapper}>
                {item.children && item.children.length > 0 && contentOutlineExpanded && (
                  <ContentOutlineItemButton
                    icon={sectionExpanded ? 'angle-down' : 'angle-right'}
                    className={styles.iconButton}
                    onClick={toggleSection}
                  />
                )}
                <ContentOutlineItemButton
                  key={item.id}
                  title={contentOutlineExpanded ? item.title : undefined}
                  className={styles.buttonStyles}
                  icon={item.icon}
                  onClick={() => scrollIntoView(item.ref, item.panelId)}
                  tooltip={!contentOutlineExpanded ? item.title : undefined}
                  topLeftIcon={
                    item.children && item.children.length > 0 && !contentOutlineExpanded
                      ? sectionExpanded
                        ? 'angle-down'
                        : 'angle-right'
                      : undefined
                  }
                  onTopLeftIconClick={() => toggleSection()}
                />
              </div>
              {item.children &&
                sectionExpanded &&
                item.children.map((child) => (
                  <ContentOutlineItemButton
                    key={child.id}
                    title={contentOutlineExpanded ? child.title : undefined}
                    icon={contentOutlineExpanded ? undefined : item.icon}
                    className={contentOutlineExpanded ? styles.indent : styles.buttonStyles}
                    onClick={() => scrollIntoView(child.ref, child.panelId)}
                    tooltip={!contentOutlineExpanded ? child.title : undefined}
                  />
                ))}
            </React.Fragment>
          ))}
=======
          {outlineItems.map((item) => {
            return (
              <ContentOutlineItemButton
                key={item.id}
                title={expanded ? item.title : undefined}
                className={styles.buttonStyles}
                icon={item.icon}
                onClick={() => scrollIntoView(item.ref, item.title)}
                tooltip={!expanded ? item.title : undefined}
                isActive={activeItemId === item.id}
              />
            );
          })}
>>>>>>> 60711c0e
        </div>
      </CustomScrollbar>
    </PanelContainer>
  );
}<|MERGE_RESOLUTION|>--- conflicted
+++ resolved
@@ -57,15 +57,12 @@
 };
 
 export function ContentOutline({ scroller, panelId }: { scroller: HTMLElement | undefined; panelId: string }) {
-<<<<<<< HEAD
   const [contentOutlineExpanded, toggleContentOutlineExpanded] = useToggle(false);
   const [sectionExpanded, toggleSectionExpanded] = useToggle(false);
-=======
+  const styles = useStyles2((theme) => getStyles(theme));
   const { outlineItems } = useContentOutlineContext();
   const [expanded, toggleExpanded] = useToggle(false);
   const [activeItemId, setActiveItemId] = useState<string | undefined>(outlineItems[0]?.id);
->>>>>>> 60711c0e
-  const styles = useStyles2((theme) => getStyles(theme));
   const scrollerRef = useRef(scroller || null);
   const { y: verticalScroll } = useScroll(scrollerRef);
 
@@ -100,7 +97,6 @@
     });
   };
 
-<<<<<<< HEAD
   const toggleSection = () => {
     toggleSectionExpanded();
     reportInteraction('explore_toolbar_contentoutline_clicked', {
@@ -117,7 +113,6 @@
 
   // TODO: fix indenting for buttons that are not in a section
   // figure out why ellipsis is not working
-=======
   useEffect(() => {
     const activeItem = outlineItems.find((item) => {
       const top = item?.ref?.getBoundingClientRect().top;
@@ -135,7 +130,6 @@
 
     setActiveItemId(activeItem.id);
   }, [outlineItems, verticalScroll]);
->>>>>>> 60711c0e
 
   return (
     <PanelContainer className={styles.wrapper} id={panelId}>
@@ -150,7 +144,6 @@
             aria-expanded={contentOutlineExpanded}
           />
 
-<<<<<<< HEAD
           {outlineItems.map((item) => (
             <React.Fragment key={item.id}>
               <div className={styles.sectionWrapper}>
@@ -192,7 +185,6 @@
                 ))}
             </React.Fragment>
           ))}
-=======
           {outlineItems.map((item) => {
             return (
               <ContentOutlineItemButton
@@ -206,7 +198,6 @@
               />
             );
           })}
->>>>>>> 60711c0e
         </div>
       </CustomScrollbar>
     </PanelContainer>
