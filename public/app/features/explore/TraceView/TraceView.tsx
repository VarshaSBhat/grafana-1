--- conflicted
+++ resolved
@@ -36,11 +36,8 @@
   TraceTimelineViewer,
   TTraceTimeline,
 } from './components';
-<<<<<<< HEAD
+import memoizedTraceCriticalPath from './components/CriticalPath';
 import { DetailsPanel } from './components/DetailsPanel/DetailsPanel';
-=======
-import memoizedTraceCriticalPath from './components/CriticalPath';
->>>>>>> 48b830fc
 import SpanGraph from './components/TracePageHeader/SpanGraph';
 import { TopOfViewRefType } from './components/TraceTimelineViewer/VirtualizedTraceView';
 import { createSpanLinkFactory } from './createSpanLink';
@@ -239,12 +236,9 @@
             topOfViewRef={topOfViewRef}
             topOfViewRefType={topOfViewRefType}
             headerHeight={headerHeight}
-<<<<<<< HEAD
             setSelectedSpan={setSelectedSpan}
             selectedSpanId={selectedSpan?.spanID}
-=======
             criticalPath={criticalPath}
->>>>>>> 48b830fc
           />
           {config.featureToggles.traceViewDrawer && (
             <DetailsPanel
