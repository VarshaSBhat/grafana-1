import { rangeUtil } from '@grafana/data';

import { ThunkResult } from '../../../types';
import { getTimeSrv } from '../../dashboard/services/TimeSrv';
import { getTemplateSrv, TemplateSrv } from '../../templating/template_srv';
import { validateVariableSelectionState } from '../state/actions';
import { toKeyedAction } from '../state/keyedVariablesReducer';
import { getVariable } from '../state/selectors';
import { KeyedVariableIdentifier } from '../state/types';
import { toVariablePayload } from '../utils';

import { createIntervalOptions } from './reducer';

export const updateIntervalVariableOptions =
  (identifier: KeyedVariableIdentifier): ThunkResult<void> =>
  async (dispatch) => {
    const { rootStateKey } = identifier;
    await dispatch(toKeyedAction(rootStateKey, createIntervalOptions(toVariablePayload(identifier))));
    await dispatch(updateAutoValue(identifier));
    await dispatch(validateVariableSelectionState(identifier));
  };

export interface UpdateAutoValueDependencies {
  calculateInterval: typeof rangeUtil.calculateInterval;
  getTimeSrv: typeof getTimeSrv;
  templateSrv: TemplateSrv;
}

export const updateAutoValue =
  (
    identifier: KeyedVariableIdentifier,
    dependencies: UpdateAutoValueDependencies = {
      calculateInterval: rangeUtil.calculateInterval,
      getTimeSrv: getTimeSrv,
      templateSrv: getTemplateSrv(),
    }
  ): ThunkResult<void> =>
  (dispatch, getState) => {
    const variableInState = getVariable(identifier, getState());
<<<<<<< HEAD
    if (variableInState.type !== 'interval' || !variableInState.auto) {
      return;
=======
    if (variableInState.type !== 'interval') {
      return;
    }

    if (variableInState.auto) {
      const res = dependencies.calculateInterval(
        dependencies.getTimeSrv().timeRange(),
        variableInState.auto_count,
        variableInState.auto_min
      );
      dependencies.templateSrv.setGrafanaVariable('$__auto_interval_' + variableInState.name, res.interval);
      // for backward compatibility, to be removed eventually
      dependencies.templateSrv.setGrafanaVariable('$__auto_interval', res.interval);
>>>>>>> 4b4d546e
    }

    const res = dependencies.calculateInterval(
      dependencies.getTimeSrv().timeRange(),
      variableInState.auto_count,
      variableInState.auto_min
    );
    dependencies.templateSrv.setGrafanaVariable('$__auto_interval_' + variableInState.name, res.interval);
    // for backward compatibility, to be removed eventually
    dependencies.templateSrv.setGrafanaVariable('$__auto_interval', res.interval);
  };<|MERGE_RESOLUTION|>--- conflicted
+++ resolved
@@ -37,10 +37,6 @@
   ): ThunkResult<void> =>
   (dispatch, getState) => {
     const variableInState = getVariable(identifier, getState());
-<<<<<<< HEAD
-    if (variableInState.type !== 'interval' || !variableInState.auto) {
-      return;
-=======
     if (variableInState.type !== 'interval') {
       return;
     }
@@ -54,15 +50,5 @@
       dependencies.templateSrv.setGrafanaVariable('$__auto_interval_' + variableInState.name, res.interval);
       // for backward compatibility, to be removed eventually
       dependencies.templateSrv.setGrafanaVariable('$__auto_interval', res.interval);
->>>>>>> 4b4d546e
     }
-
-    const res = dependencies.calculateInterval(
-      dependencies.getTimeSrv().timeRange(),
-      variableInState.auto_count,
-      variableInState.auto_min
-    );
-    dependencies.templateSrv.setGrafanaVariable('$__auto_interval_' + variableInState.name, res.interval);
-    // for backward compatibility, to be removed eventually
-    dependencies.templateSrv.setGrafanaVariable('$__auto_interval', res.interval);
   };