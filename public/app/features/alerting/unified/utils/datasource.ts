--- conflicted
+++ resolved
@@ -215,13 +215,9 @@
 }
 
 export function getAlertmanagerDataSourceByName(name: string) {
-<<<<<<< HEAD
-  return getAllDataSources().find(isAlertmanagerDataSourceInstance);
-=======
   return getAllDataSources()
     .filter(isAlertmanagerDataSourceInstance)
     .find((source) => source.name === name);
->>>>>>> 9c78e45e
 }
 
 export function getRulesSourceByName(name: string): RulesSource | undefined {
