import { chain } from 'lodash';

import { HistoryItem } from '@grafana/data';
import type { monacoTypes } from '@grafana/ui';
import { escapeLabelValueInExactSelector } from 'app/plugins/datasource/prometheus/language_utils';

import LanguageProvider from '../../../LanguageProvider';
import { LokiDatasource } from '../../../datasource';
import { LokiQuery } from '../../../types';

import { Label } from './situation';

interface HistoryRef {
  current: Array<HistoryItem<LokiQuery>>;
}

export class CompletionDataProvider {
<<<<<<< HEAD
  private webSocket;

  webSocketId = 0;

  constructor(
    private languageProvider: LanguageProvider,
    private historyRef: HistoryRef = { current: [] },
    initialValue: string
  ) {
    this.webSocket = new WebSocket(`${location.protocol === 'https:' ? 'wss' : 'ws'}://localhost:3001/sampleServer`);

    this.webSocket.addEventListener('open', () => {
      this.webSocket.send(
        JSON.stringify({
          id: this.webSocketId++,
          jsonrpc: '2.0',
          method: 'initialize',
          params: {
            processId: null,
            clientInfo: { name: 'Monaco', version: '1.69.0' },
            locale: 'en-GB',
            rootPath: null,
            rootUri: null,
            capabilities: {
              workspace: {
                applyEdit: true,
                workspaceEdit: {
                  documentChanges: true,
                  resourceOperations: ['create', 'rename', 'delete'],
                  failureHandling: 'textOnlyTransactional',
                  normalizesLineEndings: true,
                  changeAnnotationSupport: { groupsOnLabel: true },
                },
                codeLens: { refreshSupport: true },
                executeCommand: { dynamicRegistration: true },
                workspaceFolders: true,
                semanticTokens: { refreshSupport: true },
                inlayHint: { refreshSupport: true },
                diagnostics: { refreshSupport: true },
              },
              textDocument: {
                publishDiagnostics: {
                  relatedInformation: true,
                  versionSupport: false,
                  tagSupport: { valueSet: [1, 2] },
                  codeDescriptionSupport: true,
                  dataSupport: true,
                },
                synchronization: { dynamicRegistration: true },
                completion: {
                  dynamicRegistration: true,
                  contextSupport: true,
                  completionItem: {
                    snippetSupport: true,
                    commitCharactersSupport: true,
                    documentationFormat: ['markdown', 'plaintext'],
                    deprecatedSupport: true,
                    preselectSupport: true,
                    tagSupport: { valueSet: [1] },
                    insertReplaceSupport: true,
                    resolveSupport: { properties: ['documentation', 'detail', 'additionalTextEdits'] },
                    insertTextModeSupport: { valueSet: [1, 2] },
                    labelDetailsSupport: true,
                  },
                  insertTextMode: 2,
                  completionItemKind: {
                    valueSet: [
                      1, 2, 3, 4, 5, 6, 7, 8, 9, 10, 11, 12, 13, 14, 15, 16, 17, 18, 19, 20, 21, 22, 23, 24, 25,
                    ],
                  },
                  completionList: {
                    itemDefaults: ['commitCharacters', 'editRange', 'insertTextFormat', 'insertTextMode'],
                  },
                },
                hover: { dynamicRegistration: true, contentFormat: ['markdown', 'plaintext'] },
                signatureHelp: {
                  dynamicRegistration: true,
                  signatureInformation: {
                    documentationFormat: ['markdown', 'plaintext'],
                    parameterInformation: { labelOffsetSupport: true },
                    activeParameterSupport: true,
                  },
                  contextSupport: true,
                },
                definition: { dynamicRegistration: true, linkSupport: true },
                references: { dynamicRegistration: true },
                documentHighlight: { dynamicRegistration: true },
                documentSymbol: {
                  dynamicRegistration: true,
                  symbolKind: {
                    valueSet: [
                      1, 2, 3, 4, 5, 6, 7, 8, 9, 10, 11, 12, 13, 14, 15, 16, 17, 18, 19, 20, 21, 22, 23, 24, 25, 26,
                    ],
                  },
                  hierarchicalDocumentSymbolSupport: true,
                  tagSupport: { valueSet: [1] },
                  labelSupport: true,
                },
                codeAction: {
                  dynamicRegistration: true,
                  isPreferredSupport: true,
                  disabledSupport: true,
                  dataSupport: true,
                  resolveSupport: { properties: ['edit'] },
                  codeActionLiteralSupport: {
                    codeActionKind: {
                      valueSet: [
                        '',
                        'quickfix',
                        'refactor',
                        'refactor.extract',
                        'refactor.inline',
                        'refactor.rewrite',
                        'source',
                        'source.organizeImports',
                      ],
                    },
                  },
                  honorsChangeAnnotations: false,
                },
                codeLens: { dynamicRegistration: true },
                formatting: { dynamicRegistration: true },
                rangeFormatting: { dynamicRegistration: true },
                onTypeFormatting: { dynamicRegistration: true },
                rename: {
                  dynamicRegistration: true,
                  prepareSupport: true,
                  prepareSupportDefaultBehavior: 1,
                  honorsChangeAnnotations: true,
                },
                documentLink: { dynamicRegistration: true, tooltipSupport: true },
                typeDefinition: { dynamicRegistration: true, linkSupport: true },
                implementation: { dynamicRegistration: true, linkSupport: true },
                colorProvider: { dynamicRegistration: true },
                foldingRange: {
                  dynamicRegistration: true,
                  rangeLimit: 5000,
                  lineFoldingOnly: true,
                  foldingRangeKind: { valueSet: ['comment', 'imports', 'region'] },
                  foldingRange: { collapsedText: false },
                },
                declaration: { dynamicRegistration: true, linkSupport: true },
                selectionRange: { dynamicRegistration: true },
                semanticTokens: {
                  dynamicRegistration: true,
                  tokenTypes: [
                    'namespace',
                    'type',
                    'class',
                    'enum',
                    'interface',
                    'struct',
                    'typeParameter',
                    'parameter',
                    'variable',
                    'property',
                    'enumMember',
                    'event',
                    'function',
                    'method',
                    'macro',
                    'keyword',
                    'modifier',
                    'comment',
                    'string',
                    'number',
                    'regexp',
                    'operator',
                    'decorator',
                  ],
                  tokenModifiers: [
                    'declaration',
                    'definition',
                    'readonly',
                    'static',
                    'deprecated',
                    'abstract',
                    'async',
                    'modification',
                    'documentation',
                    'defaultLibrary',
                  ],
                  formats: ['relative'],
                  requests: { range: true, full: { delta: true } },
                  multilineTokenSupport: false,
                  overlappingTokenSupport: false,
                  serverCancelSupport: true,
                  augmentsSyntaxTokens: true,
                },
                linkedEditingRange: { dynamicRegistration: true },
                inlayHint: {
                  dynamicRegistration: true,
                  resolveSupport: {
                    properties: ['tooltip', 'textEdits', 'label.tooltip', 'label.location', 'label.command'],
                  },
                },
                diagnostic: { dynamicRegistration: true, relatedDocumentSupport: false },
              },
              window: {
                showMessage: { messageActionItem: { additionalPropertiesSupport: true } },
                showDocument: { support: true },
              },
              general: {
                staleRequestSupport: {
                  cancel: true,
                  retryOnContentModified: [
                    'textDocument/semanticTokens/full',
                    'textDocument/semanticTokens/range',
                    'textDocument/semanticTokens/full/delta',
                  ],
                },
                regularExpressions: { engine: 'ECMAScript', version: 'ES2020' },
                markdown: { parser: 'marked', version: '1.1.0' },
                positionEncodings: ['utf-16'],
              },
            },
            trace: 'off',
            workspaceFolders: null,
          },
        })
      );

      this.webSocket.send(
        JSON.stringify({
          jsonrpc: '2.0',
          method: 'initialized',
          params: {},
        })
      );

      this.webSocket.send(
        JSON.stringify({
          jsonrpc: '2.0',
          method: 'textDocument/didOpen',
          params: {
            textDocument: {
              languageId: 'logql',
              text: initialValue,
              uri: 'inmemory://model.json',
              version: 1,
            },
          },
        })
      );
    });
  }
=======
  constructor(
    private datasource: LokiDatasource,
    private languageProvider: LanguageProvider,
    private historyRef: HistoryRef = { current: [] }
  ) {}
>>>>>>> 6cdeda02

  private buildSelector(labels: Label[]): string {
    const allLabelTexts = labels.map(
      (label) => `${label.name}${label.op}"${escapeLabelValueInExactSelector(label.value)}"`
    );

    return `{${allLabelTexts.join(',')}}`;
  }

  getHistory() {
    return chain(this.historyRef.current)
      .map((history: HistoryItem<LokiQuery>) => history.query.expr)
      .filter()
      .uniq()
      .value();
  }

  async getLSCompletions(position: monacoTypes.Position): Promise<monacoTypes.languages.CompletionItem[]> {
    return new Promise((success, error) => {
      if (!this.webSocket || this.webSocket.readyState !== this.webSocket.OPEN) {
        return success([]);
      }

      const id = this.webSocketId++;

      const webSocket = this.webSocket;

      webSocket.addEventListener('message', function listener(event) {
        try {
          const response = JSON.parse(event.data);

          if (response.id && response.id === id) {
            success(response.result?.items ?? []);
          }

          webSocket.removeEventListener('message', listener);
        } catch (err) {}
      });

      webSocket.send(
        JSON.stringify({
          method: 'textDocument/completion',
          params: {
            textDocument: {
              uri: 'inmemory://model.json',
            },
            position: {
              character: position.column - 1,
              line: position.lineNumber - 1,
            },
            context: { triggerKind: 1 },
          },
          jsonrpc: '2.0',
          id: id,
        })
      );
    });
  }

  updateLs(evt: monacoTypes.editor.IModelContentChangedEvent) {
    this.webSocket.send(
      JSON.stringify({
        method: 'textDocument/didChange',
        params: {
          textDocument: {
            uri: 'inmemory://model.json',
            version: evt.versionId,
          },
          contentChanges: evt.changes.map((change) => ({
            text: change.text,
            rangeLength: change.rangeLength,
            range: {
              start: {
                character: change.range.startColumn - 1,
                line: change.range.startLineNumber - 1,
              },
              end: {
                character: change.range.endColumn - 1,
                line: change.range.endLineNumber - 1,
              },
            },
          })),
        },
        jsonrpc: '2.0',
      })
    );
  }

  async getLabelNames(otherLabels: Label[] = []) {
    if (otherLabels.length === 0) {
      // if there is no filtering, we have to use a special endpoint
      return this.languageProvider.getLabelKeys();
    }
    const data = await this.getSeriesLabels(otherLabels);
    const possibleLabelNames = Object.keys(data); // all names from datasource
    const usedLabelNames = new Set(otherLabels.map((l) => l.name)); // names used in the query
    return possibleLabelNames.filter((label) => !usedLabelNames.has(label));
  }

  getQueryBytes = async (expr: string): Promise<number | undefined> => {
    const query = { expr, refId: 'stats' + expr };
    const stats = await this.datasource.getQueryStats(query);
    if (stats.bytes !== undefined) {
      return stats.bytes;
    }
    return;
  };

  getStatsForLabelValues = async (
    selectedLabels: Label[] = [],
    labelName: string
  ): Promise<{ [key: string]: number }> => {
    const bytesForLabel: { [key: string]: number } = {};
    const expr = selectedLabels.map((label) => `${label.name}${label.op}"${label.value}"`).join(',');
    const labelValues = await this.getLabelValues(labelName, []);

    for (const labelValue of labelValues) {
      const newQuery = `{${expr}, ${labelName}="${labelValue}"}`;
      const bytes = await this.getQueryBytes(newQuery);
      if (bytes !== undefined) {
        bytesForLabel[labelValue] = bytes;
      }
    }
    return bytesForLabel;
  };

  getStatsForLabelNames = async (selectedLabels: Label[] = []): Promise<{ [key: string]: number }> => {
    const bytesForLabel: { [key: string]: number } = {};
    const expr = selectedLabels.map((label) => `${label.name}${label.op}"${label.value}"`).join(',');
    const labelNames = await this.getLabelNames(selectedLabels);

    for (const labelName of labelNames) {
      const newQuery = `{${expr}, ${labelName}=~".*"}`;
      const bytes = await this.getQueryBytes(newQuery);
      if (bytes !== undefined) {
        bytesForLabel[labelName] = bytes;
      }
    }
    return bytesForLabel;
  };

  async getLabelValues(labelName: string, otherLabels: Label[]) {
    if (otherLabels.length === 0) {
      // if there is no filtering, we have to use a special endpoint
      return await this.languageProvider.getLabelValues(labelName);
    }

    const data = await this.getSeriesLabels(otherLabels);
    return data[labelName] ?? [];
  }

  async getParserAndLabelKeys(logQuery: string) {
    return await this.languageProvider.getParserAndLabelKeys(logQuery);
  }

  async getSeriesLabels(labels: Label[]) {
    return await this.languageProvider.getSeriesLabels(this.buildSelector(labels)).then((data) => data ?? {});
  }
}<|MERGE_RESOLUTION|>--- conflicted
+++ resolved
@@ -15,12 +15,12 @@
 }
 
 export class CompletionDataProvider {
-<<<<<<< HEAD
   private webSocket;
 
   webSocketId = 0;
 
   constructor(
+    private datasource: LokiDatasource,
     private languageProvider: LanguageProvider,
     private historyRef: HistoryRef = { current: [] },
     initialValue: string
@@ -262,13 +262,6 @@
       );
     });
   }
-=======
-  constructor(
-    private datasource: LokiDatasource,
-    private languageProvider: LanguageProvider,
-    private historyRef: HistoryRef = { current: [] }
-  ) {}
->>>>>>> 6cdeda02
 
   private buildSelector(labels: Label[]): string {
     const allLabelTexts = labels.map(
