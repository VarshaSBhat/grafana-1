--- conflicted
+++ resolved
@@ -34,14 +34,9 @@
   reactQueryEditors = [
     AzureQueryType.AzureMonitor,
     AzureQueryType.LogAnalytics,
-<<<<<<< HEAD
     AzureQueryType.ApplicationInsights,
     AzureQueryType.InsightsAnalytics,
-=======
     AzureQueryType.AzureResourceGraph,
-    // AzureQueryType.ApplicationInsights,
-    // AzureQueryType.InsightsAnalytics,
->>>>>>> a9255db3
   ];
 
   // target: AzureMonitorQuery;
