import { css, cx } from '@emotion/css';
import classNames from 'classnames';
import React, { PropsWithChildren } from 'react';

<<<<<<< HEAD
import { GrafanaTheme2 } from '@grafana/data';
import { useStyles2 } from '@grafana/ui';
=======
import { GrafanaTheme2, PageLayoutType } from '@grafana/data';
import { useStyles2, LinkButton } from '@grafana/ui';
>>>>>>> 43be4f09
import { useGrafana } from 'app/core/context/GrafanaContext';
import { CommandPalette } from 'app/features/commandPalette/CommandPalette';
import { KioskMode } from 'app/types';

import { MegaMenuNew } from './MegaMenu/MegaMenuNew';
import { MegaMenuOverlay } from './MegaMenu/MegaMenuOverlay';
import { NavToolbar } from './NavToolbar/NavToolbar';
import { TopSearchBar } from './TopBar/TopSearchBar';

export interface Props extends PropsWithChildren<{}> {}

export function AppChrome({ children }: Props) {
  const styles = useStyles2(getStyles);
  const { chrome } = useGrafana();
  const state = chrome.useState();

  const searchBarHidden = state.searchBarHidden || state.kioskMode === KioskMode.TV;

  const contentClass = cx({
    [styles.content]: true,
    [styles.contentNoSearchBar]: searchBarHidden,
    [styles.contentChromeless]: state.chromeless,
  });

  // Chromeless routes are without topNav, mega menu, search & command palette
  // We check chromeless twice here instead of having a separate path so {children}
  // doesn't get re-mounted when chromeless goes from true to false.

  return (
<<<<<<< HEAD
    <main className={classNames('main-view', searchBarHidden && 'main-view--search-bar-hidden')}>
      {!state.chromeless && !searchBarHidden && <TopSearchBar />}
      <div className={styles.panes}>
        {state.megaMenuPinned && (
          <MegaMenuNew onCollapse={() => chrome.update({ megaMenuPinned: false })} onClose={() => {}} />
        )}
        <div className={contentClass}>
          <NavToolbar
            searchBarHidden={searchBarHidden}
            sectionNav={state.sectionNav.node}
            pageNav={state.pageNav}
            actions={state.actions}
            onToggleSearchBar={chrome.onToggleSearchBar}
            onToggleMegaMenu={chrome.onToggleMegaMenu}
            onToggleKioskMode={chrome.onToggleKioskMode}
            megaMenuPinned={state.megaMenuPinned}
          />
          <div className={styles.pageContainer}>{children}</div>
        </div>
      </div>

=======
    <div className={classNames('main-view', searchBarHidden && 'main-view--search-bar-hidden')}>
      {!state.chromeless && (
        <>
          <LinkButton className={styles.skipLink} href="#pageContent">
            Skip to main content
          </LinkButton>
          <div className={cx(styles.topNav)}>
            {!searchBarHidden && <TopSearchBar />}
            <NavToolbar
              searchBarHidden={searchBarHidden}
              sectionNav={state.sectionNav.node}
              pageNav={state.pageNav}
              actions={state.actions}
              onToggleSearchBar={chrome.onToggleSearchBar}
              onToggleMegaMenu={chrome.onToggleMegaMenu}
              onToggleKioskMode={chrome.onToggleKioskMode}
            />
          </div>
        </>
      )}
      <main className={contentClass} id="pageContent">
        <div className={styles.panes}>
          {state.layout === PageLayoutType.Standard && state.sectionNav && <SectionNav model={state.sectionNav} />}
          <div className={styles.pageContainer}>{children}</div>
        </div>
      </main>
>>>>>>> 43be4f09
      {!state.chromeless && (
        <>
          <MegaMenuOverlay
            searchBarHidden={searchBarHidden}
            onClose={() => chrome.setMegaMenu(false)}
            onPinned={() => chrome.update({ megaMenuPinned: true, megaMenuOpen: false })}
          />
          <CommandPalette />
        </>
      )}
    </div>
  );
}

const getStyles = (theme: GrafanaTheme2) => {
  const shadow = theme.isDark
    ? `0 0.6px 1.5px rgb(0 0 0), 0 2px 4px rgb(0 0 0 / 40%), 0 5px 10px rgb(0 0 0 / 23%)`
    : '0 0.6px 1.5px rgb(0 0 0 / 8%), 0 2px 4px rgb(0 0 0 / 6%), 0 5px 10px rgb(0 0 0 / 5%)';

  return {
    content: css({
      display: 'flex',
      flexDirection: 'column',
      //paddingTop: TOP_BAR_LEVEL_HEIGHT * 2,
      flexGrow: 1,
      height: '100%',
      minWidth: 0,
    }),
    // contentNoSearchBar: css({
    //   paddingTop: TOP_BAR_LEVEL_HEIGHT,
    // }),
    contentChromeless: css({
      paddingTop: 0,
    }),
    topNav: css({
      display: 'flex',
      position: 'fixed',
      zIndex: theme.zIndex.navbarFixed,
      left: 0,
      right: 0,
      boxShadow: shadow,
      background: theme.colors.background.primary,
      flexDirection: 'column',
      borderBottom: `1px solid ${theme.colors.border.weak}`,
    }),
    panes: css({
      label: 'page-panes',
      display: 'flex',
      height: '100%',
      width: '100%',
      flexGrow: 1,
      minHeight: 0,
      flexDirection: 'row',
    }),
    pageContainer: css({
      label: 'page-container',
      flexGrow: 1,
      minHeight: 0,
    }),
    skipLink: css({
      position: 'absolute',
      top: -1000,

      ':focus': {
        left: theme.spacing(1),
        top: theme.spacing(1),
        zIndex: theme.zIndex.portal,
      },
    }),
  };
};<|MERGE_RESOLUTION|>--- conflicted
+++ resolved
@@ -2,13 +2,8 @@
 import classNames from 'classnames';
 import React, { PropsWithChildren } from 'react';
 
-<<<<<<< HEAD
 import { GrafanaTheme2 } from '@grafana/data';
 import { useStyles2 } from '@grafana/ui';
-=======
-import { GrafanaTheme2, PageLayoutType } from '@grafana/data';
-import { useStyles2, LinkButton } from '@grafana/ui';
->>>>>>> 43be4f09
 import { useGrafana } from 'app/core/context/GrafanaContext';
 import { CommandPalette } from 'app/features/commandPalette/CommandPalette';
 import { KioskMode } from 'app/types';
@@ -38,7 +33,6 @@
   // doesn't get re-mounted when chromeless goes from true to false.
 
   return (
-<<<<<<< HEAD
     <main className={classNames('main-view', searchBarHidden && 'main-view--search-bar-hidden')}>
       {!state.chromeless && !searchBarHidden && <TopSearchBar />}
       <div className={styles.panes}>
@@ -60,34 +54,6 @@
         </div>
       </div>
 
-=======
-    <div className={classNames('main-view', searchBarHidden && 'main-view--search-bar-hidden')}>
-      {!state.chromeless && (
-        <>
-          <LinkButton className={styles.skipLink} href="#pageContent">
-            Skip to main content
-          </LinkButton>
-          <div className={cx(styles.topNav)}>
-            {!searchBarHidden && <TopSearchBar />}
-            <NavToolbar
-              searchBarHidden={searchBarHidden}
-              sectionNav={state.sectionNav.node}
-              pageNav={state.pageNav}
-              actions={state.actions}
-              onToggleSearchBar={chrome.onToggleSearchBar}
-              onToggleMegaMenu={chrome.onToggleMegaMenu}
-              onToggleKioskMode={chrome.onToggleKioskMode}
-            />
-          </div>
-        </>
-      )}
-      <main className={contentClass} id="pageContent">
-        <div className={styles.panes}>
-          {state.layout === PageLayoutType.Standard && state.sectionNav && <SectionNav model={state.sectionNav} />}
-          <div className={styles.pageContainer}>{children}</div>
-        </div>
-      </main>
->>>>>>> 43be4f09
       {!state.chromeless && (
         <>
           <MegaMenuOverlay
@@ -98,7 +64,7 @@
           <CommandPalette />
         </>
       )}
-    </div>
+    </main>
   );
 }
 
