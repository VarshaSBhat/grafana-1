.search-backdrop {
  position: fixed;
  right: 0;
  bottom: 0;
  left: 0;
  top: $navbarHeight;
  z-index: $zindex-modal-backdrop;
  background-color: $black;
  @include opacity(70);
}

.search-container {
  left: 0;
  top: 0;
  right: 0;
  bottom: 0;
  z-index: ($zindex-modal-backdrop + 10);
  position: fixed;

  .label-tag {
    margin-left: 6px;
    font-size: 11px;
    padding: 2px 6px;
  }
}

// Search
.search-field-wrapper {
  width: 100%;
  display: flex;
  background-color: $navbarButtonBackground;

  input {
    max-width: 653px;
    //padding: 0.5rem 1.5rem 0.5rem 0;
    padding: 1rem 1rem 0.75rem 1rem;
    height: 51px;
    line-height: 51px;
    box-sizing: border-box;
    outline: none;
    background: $side-menu-bg;
    background-color: $navbarButtonBackground;
    flex-grow: 10;
  }
}

.search-field-spacer {
  flex-grow: 1;
}

.search-switches {
  flex-grow: 1;
  padding: 1rem 1rem 0.75rem 1rem;
  white-space: nowrap;
}

.search-field-icon {
  font-size: $font-size-lg;
  padding: 1rem 1rem 0.75rem 1.5rem;
}

.search-dropdown {
  display: flex;
  flex-direction: column;
  max-width: 1100px;
  visibility: none;
  opacity: 0;
  height: 100%;

  &--fade-in {
    visibility: visible;
    opacity: 1;
    transition: opacity 0.3s;
  }
}

.search-results-container {
  height: 90%;
  overflow: auto;
  display: block;
  line-height: 28px;
  padding: $spacer;
  background: $panel-bg;
  flex-grow: 10;

  .selected {
    .search-result-tag {
      opacity: 0.70;
      color: white;
    }
  }

  .fa-star, .fa-star-o {
    padding-left: 13px;
  }

  .fa-star {
    color: $orange;
  }

  .search-result-link {
    color: $grafanaListMainLinkColor;
    .fa {
      padding-right: 10px;
    }
  }

  .search-item {
    word-wrap: break-word;
    display: block;
    padding: 3px 10px;
    white-space: nowrap;
    background-color: $tight-form-bg;
    margin-bottom: 4px;
    @include left-brand-border();

    .search-result-icon::before {
      content: "\f009";
    }

<<<<<<< HEAD
    &:hover {
=======
    &.search-item-dash-home .search-result-icon::before {
      content: "\f015";
    }

    &:hover,
    &.selected {
>>>>>>> 77136d7a
      background-color: $tight-form-func-bg;
      @include left-brand-border-gradient();
    }
  }

  .search-result-tags {
    float: right;
  }

  .search-result-actions {
    float: right;
    padding-left: 20px;
  }
}

.search-item-child {
  margin-left: 20px;
}

.search-item-dash-home > .search-result-link > .search-result-icon::before {
  content: "\f015";
}

.search-item-dash-folder > .search-result-link > .search-result-icon::before {
  content: "\f07c";
}

.search-button-row {
  padding: $spacer*2;
  display: flex;
  flex-direction: row;
  align-items: flex-start;
  justify-content: space-around;
  height: 30%;

  button, a {
    margin-bottom: $spacer;
  }

  .search-button-row-explore-link {
    color: $gray-3;
    font-size: $font-size-sm;
    position: relative;
    top: 1.0rem;
    &:hover {
      color: $link-hover-color;
    }
    img {
      vertical-align: text-bottom;
    }
  }
}

@include media-breakpoint-up(lg) {
  .search-dropdown {
    flex-direction: row;
  }
  .search-button-row {
    flex-direction: column;
    justify-content: flex-start;
  }
}

@include media-breakpoint-up(md) {
  .search-container {
    left: 78px;
  }
}<|MERGE_RESOLUTION|>--- conflicted
+++ resolved
@@ -114,20 +114,8 @@
     margin-bottom: 4px;
     @include left-brand-border();
 
-    .search-result-icon::before {
-      content: "\f009";
-    }
-
-<<<<<<< HEAD
-    &:hover {
-=======
-    &.search-item-dash-home .search-result-icon::before {
-      content: "\f015";
-    }
-
     &:hover,
     &.selected {
->>>>>>> 77136d7a
       background-color: $tight-form-func-bg;
       @include left-brand-border-gradient();
     }
@@ -141,6 +129,18 @@
     float: right;
     padding-left: 20px;
   }
+}
+
+.search-result-icon::before {
+  content: "\f009";
+}
+
+.search-item-dash-home .search-result-icon::before {
+  content: "\f015";
+}
+
+.search-item-dash-home .search-result-icon::before {
+  content: "\f015";
 }
 
 .search-item-child {
